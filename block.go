//
// Blackfriday Markdown Processor
// Available at http://github.com/russross/blackfriday
//
// Copyright © 2011 Russ Ross <russ@russross.com>.
// Distributed under the Simplified BSD License.
// See README.md for details.
//

//
// Functions to parse block-level elements.
//

package blackfriday

import (
	"bytes"
	"html"
	"regexp"

	"github.com/shurcooL/sanitized_anchor_name"
)

const (
	charEntity = "&(?:#x[a-f0-9]{1,8}|#[0-9]{1,8}|[a-z][a-z0-9]{1,31});"
	escapable  = "[!\"#$%&'()*+,./:;<=>?@[\\\\\\]^_`{|}~-]"
)

var (
	reBackslashOrAmp      = regexp.MustCompile("[\\&]")
	reEntityOrEscapedChar = regexp.MustCompile("(?i)\\\\" + escapable + "|" + charEntity)
)

// Parse block-level data.
// Note: this function and many that it calls assume that
// the input buffer ends with a newline.
func (p *Parser) block(data []byte) {
	// this is called recursively: enforce a maximum depth
	if p.nesting >= p.maxNesting {
		return
	}
	p.nesting++

	// parse out one block-level construct at a time
	for len(data) > 0 {
		// prefixed heading:
		//
		// # Heading 1
		// ## Heading 2
		// ...
		// ###### Heading 6
		if p.isPrefixHeading(data) {
			data = data[p.prefixHeading(data):]
			continue
		}

		// block of preformatted HTML:
		//
		// <div>
		//     ...
		// </div>
		if data[0] == '<' {
			if i := p.html(data, true); i > 0 {
				data = data[i:]
				continue
			}
		}

		// title block
		//
		// % stuff
		// % more stuff
		// % even more stuff
		if p.flags&Titleblock != 0 {
			if data[0] == '%' {
				if i := p.titleBlock(data, true); i > 0 {
					data = data[i:]
					continue
				}
			}
		}

		// blank lines.  note: returns the # of bytes to skip
		if i := p.isEmpty(data); i > 0 {
			data = data[i:]
			continue
		}

		// indented code block:
		//
		//     func max(a, b int) int {
		//         if a > b {
		//             return a
		//         }
		//         return b
		//      }
		if p.codePrefix(data) > 0 {
			data = data[p.code(data):]
			continue
		}

		// fenced code block:
		//
		// ``` go
		// func fact(n int) int {
		//     if n <= 1 {
		//         return n
		//     }
		//     return n * fact(n-1)
		// }
		// ```
		if p.flags&FencedCode != 0 {
			if i := p.fencedCodeBlock(data, true); i > 0 {
				data = data[i:]
				continue
			}
		}

		// horizontal rule:
		//
		// ------
		// or
		// ******
		// or
		// ______
		if p.isHRule(data) {
			p.addBlock(HorizontalRule, nil)
			var i int
			for i = 0; i < len(data) && data[i] != '\n'; i++ {
			}
			data = data[i:]
			continue
		}

		// block quote:
		//
		// > A big quote I found somewhere
		// > on the web
		if p.quotePrefix(data) > 0 {
			data = data[p.quote(data):]
			continue
		}

		// table:
		//
		// Name  | Age | Phone
		// ------|-----|---------
		// Bob   | 31  | 555-1234
		// Alice | 27  | 555-4321
		if p.flags&Tables != 0 {
			if i := p.table(data); i > 0 {
				data = data[i:]
				continue
			}
		}

		// an itemized/unordered list:
		//
		// * Item 1
		// * Item 2
		//
		// also works with + or -
		if p.uliPrefix(data) > 0 {
			data = data[p.list(data, 0):]
			continue
		}

		// a numbered/ordered list:
		//
		// 1. Item 1
		// 2. Item 2
		if p.oliPrefix(data) > 0 {
			data = data[p.list(data, ListTypeOrdered):]
			continue
		}

		// definition lists:
		//
		// Term 1
		// :   Definition a
		// :   Definition b
		//
		// Term 2
		// :   Definition c
		if p.flags&DefinitionLists != 0 {
			if p.dliPrefix(data) > 0 {
				data = data[p.list(data, ListTypeDefinition):]
				continue
			}
		}

		// anything else must look like a normal paragraph
		// note: this finds underlined headings, too
		data = data[p.paragraph(data):]
	}

	p.nesting--
}

func (p *Parser) addBlock(typ NodeType, content []byte) *Node {
	p.closeUnmatchedBlocks()
	container := p.addChild(typ, 0)
	container.content = content
	return container
}

<<<<<<< HEAD
func (p *Parser) isPrefixHeader(data []byte) bool {
=======
func (p *parser) isPrefixHeading(data []byte) bool {
>>>>>>> 5ebfae50
	if data[0] != '#' {
		return false
	}

	if p.flags&SpaceHeadings != 0 {
		level := 0
		for level < 6 && level < len(data) && data[level] == '#' {
			level++
		}
		if level == len(data) || data[level] != ' ' {
			return false
		}
	}
	return true
}

<<<<<<< HEAD
func (p *Parser) prefixHeader(data []byte) int {
=======
func (p *parser) prefixHeading(data []byte) int {
>>>>>>> 5ebfae50
	level := 0
	for level < 6 && level < len(data) && data[level] == '#' {
		level++
	}
	i := skipChar(data, level, ' ')
	end := skipUntilChar(data, i, '\n')
	skip := end
	id := ""
	if p.flags&HeadingIDs != 0 {
		j, k := 0, 0
		// find start/end of heading id
		for j = i; j < end-1 && (data[j] != '{' || data[j+1] != '#'); j++ {
		}
		for k = j + 1; k < end && data[k] != '}'; k++ {
		}
		// extract heading id iff found
		if j < end && k < end {
			id = string(data[j+2 : k])
			end = j
			skip = k + 1
			for end > 0 && data[end-1] == ' ' {
				end--
			}
		}
	}
	for end > 0 && data[end-1] == '#' {
		if isBackslashEscaped(data, end-1) {
			break
		}
		end--
	}
	for end > 0 && data[end-1] == ' ' {
		end--
	}
	if end > i {
		if id == "" && p.flags&AutoHeadingIDs != 0 {
			id = sanitized_anchor_name.Create(string(data[i:end]))
		}
		block := p.addBlock(Heading, data[i:end])
		block.HeadingID = id
		block.Level = level
	}
	return skip
}

<<<<<<< HEAD
func (p *Parser) isUnderlinedHeader(data []byte) int {
	// test of level 1 header
=======
func (p *parser) isUnderlinedHeading(data []byte) int {
	// test of level 1 heading
>>>>>>> 5ebfae50
	if data[0] == '=' {
		i := skipChar(data, 1, '=')
		i = skipChar(data, i, ' ')
		if i < len(data) && data[i] == '\n' {
			return 1
		}
		return 0
	}

	// test of level 2 heading
	if data[0] == '-' {
		i := skipChar(data, 1, '-')
		i = skipChar(data, i, ' ')
		if i < len(data) && data[i] == '\n' {
			return 2
		}
		return 0
	}

	return 0
}

func (p *Parser) titleBlock(data []byte, doRender bool) int {
	if data[0] != '%' {
		return 0
	}
	splitData := bytes.Split(data, []byte("\n"))
	var i int
	for idx, b := range splitData {
		if !bytes.HasPrefix(b, []byte("%")) {
			i = idx // - 1
			break
		}
	}

	data = bytes.Join(splitData[0:i], []byte("\n"))
	consumed := len(data)
	data = bytes.TrimPrefix(data, []byte("% "))
	data = bytes.Replace(data, []byte("\n% "), []byte("\n"), -1)
	block := p.addBlock(Heading, data)
	block.Level = 1
	block.IsTitleblock = true

	return consumed
}

func (p *Parser) html(data []byte, doRender bool) int {
	var i, j int

	// identify the opening tag
	if data[0] != '<' {
		return 0
	}
	curtag, tagfound := p.htmlFindTag(data[1:])

	// handle special cases
	if !tagfound {
		// check for an HTML comment
		if size := p.htmlComment(data, doRender); size > 0 {
			return size
		}

		// check for an <hr> tag
		if size := p.htmlHr(data, doRender); size > 0 {
			return size
		}

		// no special case recognized
		return 0
	}

	// look for an unindented matching closing tag
	// followed by a blank line
	found := false
	/*
		closetag := []byte("\n</" + curtag + ">")
		j = len(curtag) + 1
		for !found {
			// scan for a closing tag at the beginning of a line
			if skip := bytes.Index(data[j:], closetag); skip >= 0 {
				j += skip + len(closetag)
			} else {
				break
			}

			// see if it is the only thing on the line
			if skip := p.isEmpty(data[j:]); skip > 0 {
				// see if it is followed by a blank line/eof
				j += skip
				if j >= len(data) {
					found = true
					i = j
				} else {
					if skip := p.isEmpty(data[j:]); skip > 0 {
						j += skip
						found = true
						i = j
					}
				}
			}
		}
	*/

	// if not found, try a second pass looking for indented match
	// but not if tag is "ins" or "del" (following original Markdown.pl)
	if !found && curtag != "ins" && curtag != "del" {
		i = 1
		for i < len(data) {
			i++
			for i < len(data) && !(data[i-1] == '<' && data[i] == '/') {
				i++
			}

			if i+2+len(curtag) >= len(data) {
				break
			}

			j = p.htmlFindEnd(curtag, data[i-1:])

			if j > 0 {
				i += j - 1
				found = true
				break
			}
		}
	}

	if !found {
		return 0
	}

	// the end of the block has been found
	if doRender {
		// trim newlines
		end := i
		for end > 0 && data[end-1] == '\n' {
			end--
		}
		finalizeHTMLBlock(p.addBlock(HTMLBlock, data[:end]))
	}

	return i
}

func finalizeHTMLBlock(block *Node) {
	block.Literal = block.content
	block.content = nil
}

// HTML comment, lax form
func (p *Parser) htmlComment(data []byte, doRender bool) int {
	i := p.inlineHTMLComment(data)
	// needs to end with a blank line
	if j := p.isEmpty(data[i:]); j > 0 {
		size := i + j
		if doRender {
			// trim trailing newlines
			end := size
			for end > 0 && data[end-1] == '\n' {
				end--
			}
			block := p.addBlock(HTMLBlock, data[:end])
			finalizeHTMLBlock(block)
		}
		return size
	}
	return 0
}

// HR, which is the only self-closing block tag considered
func (p *Parser) htmlHr(data []byte, doRender bool) int {
	if len(data) < 4 {
		return 0
	}
	if data[0] != '<' || (data[1] != 'h' && data[1] != 'H') || (data[2] != 'r' && data[2] != 'R') {
		return 0
	}
	if data[3] != ' ' && data[3] != '/' && data[3] != '>' {
		// not an <hr> tag after all; at least not a valid one
		return 0
	}
	i := 3
	for i < len(data) && data[i] != '>' && data[i] != '\n' {
		i++
	}
	if i < len(data) && data[i] == '>' {
		i++
		if j := p.isEmpty(data[i:]); j > 0 {
			size := i + j
			if doRender {
				// trim newlines
				end := size
				for end > 0 && data[end-1] == '\n' {
					end--
				}
				finalizeHTMLBlock(p.addBlock(HTMLBlock, data[:end]))
			}
			return size
		}
	}
	return 0
}

func (p *Parser) htmlFindTag(data []byte) (string, bool) {
	i := 0
	for i < len(data) && isalnum(data[i]) {
		i++
	}
	key := string(data[:i])
	if _, ok := blockTags[key]; ok {
		return key, true
	}
	return "", false
}

func (p *Parser) htmlFindEnd(tag string, data []byte) int {
	// assume data[0] == '<' && data[1] == '/' already tested
	if tag == "hr" {
		return 2
	}
	// check if tag is a match
	closetag := []byte("</" + tag + ">")
	if !bytes.HasPrefix(data, closetag) {
		return 0
	}
	i := len(closetag)

	// check that the rest of the line is blank
	skip := 0
	if skip = p.isEmpty(data[i:]); skip == 0 {
		return 0
	}
	i += skip
	skip = 0

	if i >= len(data) {
		return i
	}

	if p.flags&LaxHTMLBlocks != 0 {
		return i
	}
	if skip = p.isEmpty(data[i:]); skip == 0 {
		// following line must be blank
		return 0
	}

	return i + skip
}

func (*Parser) isEmpty(data []byte) int {
	// it is okay to call isEmpty on an empty buffer
	if len(data) == 0 {
		return 0
	}

	var i int
	for i = 0; i < len(data) && data[i] != '\n'; i++ {
		if data[i] != ' ' && data[i] != '\t' {
			return 0
		}
	}
	if i < len(data) && data[i] == '\n' {
		i++
	}
	return i
}

func (*Parser) isHRule(data []byte) bool {
	i := 0

	// skip up to three spaces
	for i < 3 && data[i] == ' ' {
		i++
	}

	// look at the hrule char
	if data[i] != '*' && data[i] != '-' && data[i] != '_' {
		return false
	}
	c := data[i]

	// the whole line must be the char or whitespace
	n := 0
	for i < len(data) && data[i] != '\n' {
		switch {
		case data[i] == c:
			n++
		case data[i] != ' ':
			return false
		}
		i++
	}

	return n >= 3
}

// isFenceLine checks if there's a fence line (e.g., ``` or ``` go) at the beginning of data,
// and returns the end index if so, or 0 otherwise. It also returns the marker found.
// If syntax is not nil, it gets set to the syntax specified in the fence line.
func isFenceLine(data []byte, syntax *string, oldmarker string) (end int, marker string) {
	i, size := 0, 0

	// skip up to three spaces
	for i < len(data) && i < 3 && data[i] == ' ' {
		i++
	}

	// check for the marker characters: ~ or `
	if i >= len(data) {
		return 0, ""
	}
	if data[i] != '~' && data[i] != '`' {
		return 0, ""
	}

	c := data[i]

	// the whole line must be the same char or whitespace
	for i < len(data) && data[i] == c {
		size++
		i++
	}

	// the marker char must occur at least 3 times
	if size < 3 {
		return 0, ""
	}
	marker = string(data[i-size : i])

	// if this is the end marker, it must match the beginning marker
	if oldmarker != "" && marker != oldmarker {
		return 0, ""
	}

	// TODO(shurcooL): It's probably a good idea to simplify the 2 code paths here
	// into one, always get the syntax, and discard it if the caller doesn't care.
	if syntax != nil {
		syn := 0
		i = skipChar(data, i, ' ')

		if i >= len(data) {
			if i == len(data) {
				return i, marker
			}
			return 0, ""
		}

		syntaxStart := i

		if data[i] == '{' {
			i++
			syntaxStart++

			for i < len(data) && data[i] != '}' && data[i] != '\n' {
				syn++
				i++
			}

			if i >= len(data) || data[i] != '}' {
				return 0, ""
			}

			// strip all whitespace at the beginning and the end
			// of the {} block
			for syn > 0 && isspace(data[syntaxStart]) {
				syntaxStart++
				syn--
			}

			for syn > 0 && isspace(data[syntaxStart+syn-1]) {
				syn--
			}

			i++
		} else {
			for i < len(data) && !isspace(data[i]) {
				syn++
				i++
			}
		}

		*syntax = string(data[syntaxStart : syntaxStart+syn])
	}

	i = skipChar(data, i, ' ')
	if i >= len(data) || data[i] != '\n' {
		if i == len(data) {
			return i, marker
		}
		return 0, ""
	}
	return i + 1, marker // Take newline into account.
}

// fencedCodeBlock returns the end index if data contains a fenced code block at the beginning,
// or 0 otherwise. It writes to out if doRender is true, otherwise it has no side effects.
// If doRender is true, a final newline is mandatory to recognize the fenced code block.
func (p *Parser) fencedCodeBlock(data []byte, doRender bool) int {
	var syntax string
	beg, marker := isFenceLine(data, &syntax, "")
	if beg == 0 || beg >= len(data) {
		return 0
	}

	var work bytes.Buffer
	work.Write([]byte(syntax))
	work.WriteByte('\n')

	for {
		// safe to assume beg < len(data)

		// check for the end of the code block
		fenceEnd, _ := isFenceLine(data[beg:], nil, marker)
		if fenceEnd != 0 {
			beg += fenceEnd
			break
		}

		// copy the current line
		end := skipUntilChar(data, beg, '\n') + 1

		// did we reach the end of the buffer without a closing marker?
		if end >= len(data) {
			return 0
		}

		// verbatim copy to the working buffer
		if doRender {
			work.Write(data[beg:end])
		}
		beg = end
	}

	if doRender {
		block := p.addBlock(CodeBlock, work.Bytes()) // TODO: get rid of temp buffer
		block.IsFenced = true
		finalizeCodeBlock(block)
	}

	return beg
}

func unescapeChar(str []byte) []byte {
	if str[0] == '\\' {
		return []byte{str[1]}
	}
	return []byte(html.UnescapeString(string(str)))
}

func unescapeString(str []byte) []byte {
	if reBackslashOrAmp.Match(str) {
		return reEntityOrEscapedChar.ReplaceAllFunc(str, unescapeChar)
	}
	return str
}

func finalizeCodeBlock(block *Node) {
	if block.IsFenced {
		newlinePos := bytes.IndexByte(block.content, '\n')
		firstLine := block.content[:newlinePos]
		rest := block.content[newlinePos+1:]
		block.Info = unescapeString(bytes.Trim(firstLine, "\n"))
		block.Literal = rest
	} else {
		block.Literal = block.content
	}
	block.content = nil
}

func (p *Parser) table(data []byte) int {
	table := p.addBlock(Table, nil)
	i, columns := p.tableHeader(data)
	if i == 0 {
		p.tip = table.Parent
		table.Unlink()
		return 0
	}

	p.addBlock(TableBody, nil)

	for i < len(data) {
		pipes, rowStart := 0, i
		for ; i < len(data) && data[i] != '\n'; i++ {
			if data[i] == '|' {
				pipes++
			}
		}

		if pipes == 0 {
			i = rowStart
			break
		}

		// include the newline in data sent to tableRow
		if i < len(data) && data[i] == '\n' {
			i++
		}
		p.tableRow(data[rowStart:i], columns, false)
	}

	return i
}

// check if the specified position is preceded by an odd number of backslashes
func isBackslashEscaped(data []byte, i int) bool {
	backslashes := 0
	for i-backslashes-1 >= 0 && data[i-backslashes-1] == '\\' {
		backslashes++
	}
	return backslashes&1 == 1
}

func (p *Parser) tableHeader(data []byte) (size int, columns []CellAlignFlags) {
	i := 0
	colCount := 1
	for i = 0; i < len(data) && data[i] != '\n'; i++ {
		if data[i] == '|' && !isBackslashEscaped(data, i) {
			colCount++
		}
	}

	// doesn't look like a table header
	if colCount == 1 {
		return
	}

	// include the newline in the data sent to tableRow
	j := i
	if j < len(data) && data[j] == '\n' {
		j++
	}
	header := data[:j]

	// column count ignores pipes at beginning or end of line
	if data[0] == '|' {
		colCount--
	}
	if i > 2 && data[i-1] == '|' && !isBackslashEscaped(data, i-1) {
		colCount--
	}

	columns = make([]CellAlignFlags, colCount)

	// move on to the header underline
	i++
	if i >= len(data) {
		return
	}

	if data[i] == '|' && !isBackslashEscaped(data, i) {
		i++
	}
	i = skipChar(data, i, ' ')

	// each column header is of form: / *:?-+:? *|/ with # dashes + # colons >= 3
	// and trailing | optional on last column
	col := 0
	for i < len(data) && data[i] != '\n' {
		dashes := 0

		if data[i] == ':' {
			i++
			columns[col] |= TableAlignmentLeft
			dashes++
		}
		for i < len(data) && data[i] == '-' {
			i++
			dashes++
		}
		if i < len(data) && data[i] == ':' {
			i++
			columns[col] |= TableAlignmentRight
			dashes++
		}
		for i < len(data) && data[i] == ' ' {
			i++
		}
		if i == len(data) {
			return
		}
		// end of column test is messy
		switch {
		case dashes < 3:
			// not a valid column
			return

		case data[i] == '|' && !isBackslashEscaped(data, i):
			// marker found, now skip past trailing whitespace
			col++
			i++
			for i < len(data) && data[i] == ' ' {
				i++
			}

			// trailing junk found after last column
			if col >= colCount && i < len(data) && data[i] != '\n' {
				return
			}

		case (data[i] != '|' || isBackslashEscaped(data, i)) && col+1 < colCount:
			// something else found where marker was required
			return

		case data[i] == '\n':
			// marker is optional for the last column
			col++

		default:
			// trailing junk found after last column
			return
		}
	}
	if col != colCount {
		return
	}

	p.addBlock(TableHead, nil)
	p.tableRow(header, columns, true)
	size = i
	if size < len(data) && data[size] == '\n' {
		size++
	}
	return
}

func (p *Parser) tableRow(data []byte, columns []CellAlignFlags, header bool) {
	p.addBlock(TableRow, nil)
	i, col := 0, 0

	if data[i] == '|' && !isBackslashEscaped(data, i) {
		i++
	}

	for col = 0; col < len(columns) && i < len(data); col++ {
		for i < len(data) && data[i] == ' ' {
			i++
		}

		cellStart := i

		for i < len(data) && (data[i] != '|' || isBackslashEscaped(data, i)) && data[i] != '\n' {
			i++
		}

		cellEnd := i

		// skip the end-of-cell marker, possibly taking us past end of buffer
		i++

		for cellEnd > cellStart && cellEnd-1 < len(data) && data[cellEnd-1] == ' ' {
			cellEnd--
		}

		cell := p.addBlock(TableCell, data[cellStart:cellEnd])
		cell.IsHeader = header
		cell.Align = columns[col]
	}

	// pad it out with empty columns to get the right number
	for ; col < len(columns); col++ {
		cell := p.addBlock(TableCell, nil)
		cell.IsHeader = header
		cell.Align = columns[col]
	}

	// silently ignore rows with too many cells
}

// returns blockquote prefix length
func (p *Parser) quotePrefix(data []byte) int {
	i := 0
	for i < 3 && i < len(data) && data[i] == ' ' {
		i++
	}
	if i < len(data) && data[i] == '>' {
		if i+1 < len(data) && data[i+1] == ' ' {
			return i + 2
		}
		return i + 1
	}
	return 0
}

// blockquote ends with at least one blank line
// followed by something without a blockquote prefix
func (p *Parser) terminateBlockquote(data []byte, beg, end int) bool {
	if p.isEmpty(data[beg:]) <= 0 {
		return false
	}
	if end >= len(data) {
		return true
	}
	return p.quotePrefix(data[end:]) == 0 && p.isEmpty(data[end:]) == 0
}

// parse a blockquote fragment
func (p *Parser) quote(data []byte) int {
	block := p.addBlock(BlockQuote, nil)
	var raw bytes.Buffer
	beg, end := 0, 0
	for beg < len(data) {
		end = beg
		// Step over whole lines, collecting them. While doing that, check for
		// fenced code and if one's found, incorporate it altogether,
		// irregardless of any contents inside it
		for end < len(data) && data[end] != '\n' {
			if p.flags&FencedCode != 0 {
				if i := p.fencedCodeBlock(data[end:], false); i > 0 {
					// -1 to compensate for the extra end++ after the loop:
					end += i - 1
					break
				}
			}
			end++
		}
		if end < len(data) && data[end] == '\n' {
			end++
		}
		if pre := p.quotePrefix(data[beg:]); pre > 0 {
			// skip the prefix
			beg += pre
		} else if p.terminateBlockquote(data, beg, end) {
			break
		}
		// this line is part of the blockquote
		raw.Write(data[beg:end])
		beg = end
	}
	p.block(raw.Bytes())
	p.finalize(block)
	return end
}

// returns prefix length for block code
func (p *Parser) codePrefix(data []byte) int {
	if len(data) >= 1 && data[0] == '\t' {
		return 1
	}
	if len(data) >= 4 && data[0] == ' ' && data[1] == ' ' && data[2] == ' ' && data[3] == ' ' {
		return 4
	}
	return 0
}

func (p *Parser) code(data []byte) int {
	var work bytes.Buffer

	i := 0
	for i < len(data) {
		beg := i
		for i < len(data) && data[i] != '\n' {
			i++
		}
		if i < len(data) && data[i] == '\n' {
			i++
		}

		blankline := p.isEmpty(data[beg:i]) > 0
		if pre := p.codePrefix(data[beg:i]); pre > 0 {
			beg += pre
		} else if !blankline {
			// non-empty, non-prefixed line breaks the pre
			i = beg
			break
		}

		// verbatim copy to the working buffer
		if blankline {
			work.WriteByte('\n')
		} else {
			work.Write(data[beg:i])
		}
	}

	// trim all the \n off the end of work
	workbytes := work.Bytes()
	eol := len(workbytes)
	for eol > 0 && workbytes[eol-1] == '\n' {
		eol--
	}
	if eol != len(workbytes) {
		work.Truncate(eol)
	}

	work.WriteByte('\n')

	block := p.addBlock(CodeBlock, work.Bytes()) // TODO: get rid of temp buffer
	block.IsFenced = false
	finalizeCodeBlock(block)

	return i
}

// returns unordered list item prefix
func (p *Parser) uliPrefix(data []byte) int {
	i := 0
	// start with up to 3 spaces
	for i < len(data) && i < 3 && data[i] == ' ' {
		i++
	}
	if i >= len(data)-1 {
		return 0
	}
	// need one of {'*', '+', '-'} followed by a space or a tab
	if (data[i] != '*' && data[i] != '+' && data[i] != '-') ||
		(data[i+1] != ' ' && data[i+1] != '\t') {
		return 0
	}
	return i + 2
}

// returns ordered list item prefix
func (p *Parser) oliPrefix(data []byte) int {
	i := 0

	// start with up to 3 spaces
	for i < 3 && i < len(data) && data[i] == ' ' {
		i++
	}

	// count the digits
	start := i
	for i < len(data) && data[i] >= '0' && data[i] <= '9' {
		i++
	}
	if start == i || i >= len(data)-1 {
		return 0
	}

	// we need >= 1 digits followed by a dot and a space or a tab
	if data[i] != '.' || !(data[i+1] == ' ' || data[i+1] == '\t') {
		return 0
	}
	return i + 2
}

// returns definition list item prefix
func (p *Parser) dliPrefix(data []byte) int {
	if len(data) < 2 {
		return 0
	}
	i := 0
	// need a ':' followed by a space or a tab
	if data[i] != ':' || !(data[i+1] == ' ' || data[i+1] == '\t') {
		return 0
	}
	for i < len(data) && data[i] == ' ' {
		i++
	}
	return i + 2
}

// parse ordered or unordered list block
func (p *Parser) list(data []byte, flags ListType) int {
	i := 0
	flags |= ListItemBeginningOfList
	block := p.addBlock(List, nil)
	block.ListFlags = flags
	block.Tight = true

	for i < len(data) {
		skip := p.listItem(data[i:], &flags)
		if flags&ListItemContainsBlock != 0 {
			block.ListData.Tight = false
		}
		i += skip
		if skip == 0 || flags&ListItemEndOfList != 0 {
			break
		}
		flags &= ^ListItemBeginningOfList
	}

	above := block.Parent
	finalizeList(block)
	p.tip = above
	return i
}

// Returns true if block ends with a blank line, descending if needed
// into lists and sublists.
func endsWithBlankLine(block *Node) bool {
	// TODO: figure this out. Always false now.
	for block != nil {
		//if block.lastLineBlank {
		//return true
		//}
		t := block.Type
		if t == List || t == Item {
			block = block.LastChild
		} else {
			break
		}
	}
	return false
}

func finalizeList(block *Node) {
	block.open = false
	item := block.FirstChild
	for item != nil {
		// check for non-final list item ending with blank line:
		if endsWithBlankLine(item) && item.Next != nil {
			block.ListData.Tight = false
			break
		}
		// recurse into children of list item, to see if there are spaces
		// between any of them:
		subItem := item.FirstChild
		for subItem != nil {
			if endsWithBlankLine(subItem) && (item.Next != nil || subItem.Next != nil) {
				block.ListData.Tight = false
				break
			}
			subItem = subItem.Next
		}
		item = item.Next
	}
}

// Parse a single list item.
// Assumes initial prefix is already removed if this is a sublist.
func (p *Parser) listItem(data []byte, flags *ListType) int {
	// keep track of the indentation of the first line
	itemIndent := 0
	if data[0] == '\t' {
		itemIndent += 4
	} else {
		for itemIndent < 3 && data[itemIndent] == ' ' {
			itemIndent++
		}
	}

	var bulletChar byte = '*'
	i := p.uliPrefix(data)
	if i == 0 {
		i = p.oliPrefix(data)
	} else {
		bulletChar = data[i-2]
	}
	if i == 0 {
		i = p.dliPrefix(data)
		// reset definition term flag
		if i > 0 {
			*flags &= ^ListTypeTerm
		}
	}
	if i == 0 {
		// if in definition list, set term flag and continue
		if *flags&ListTypeDefinition != 0 {
			*flags |= ListTypeTerm
		} else {
			return 0
		}
	}

	// skip leading whitespace on first line
	for i < len(data) && data[i] == ' ' {
		i++
	}

	// find the end of the line
	line := i
	for i > 0 && i < len(data) && data[i-1] != '\n' {
		i++
	}

	// get working buffer
	var raw bytes.Buffer

	// put the first line into the working buffer
	raw.Write(data[line:i])
	line = i

	// process the following lines
	containsBlankLine := false
	sublist := 0

gatherlines:
	for line < len(data) {
		i++

		// find the end of this line
		for i < len(data) && data[i-1] != '\n' {
			i++
		}

		// if it is an empty line, guess that it is part of this item
		// and move on to the next line
		if p.isEmpty(data[line:i]) > 0 {
			containsBlankLine = true
			line = i
			continue
		}

		// calculate the indentation
		indent := 0
		indentIndex := 0
		if data[line] == '\t' {
			indentIndex++
			indent += 4
		} else {
			for indent < 4 && line+indent < i && data[line+indent] == ' ' {
				indent++
				indentIndex++
			}
		}

		chunk := data[line+indentIndex : i]

		// evaluate how this line fits in
		switch {
		// is this a nested list item?
		case (p.uliPrefix(chunk) > 0 && !p.isHRule(chunk)) ||
			p.oliPrefix(chunk) > 0 ||
			p.dliPrefix(chunk) > 0:

			if containsBlankLine {
				*flags |= ListItemContainsBlock
			}

			// to be a nested list, it must be indented more
			// if not, it is the next item in the same list
			if indent <= itemIndent {
				break gatherlines
			}

			// is this the first item in the nested list?
			if sublist == 0 {
				sublist = raw.Len()
			}

		// is this a nested prefix heading?
		case p.isPrefixHeading(chunk):
			// if the heading is not indented, it is not nested in the list
			// and thus ends the list
			if containsBlankLine && indent < 4 {
				*flags |= ListItemEndOfList
				break gatherlines
			}
			*flags |= ListItemContainsBlock

		// anything following an empty line is only part
		// of this item if it is indented 4 spaces
		// (regardless of the indentation of the beginning of the item)
		case containsBlankLine && indent < 4:
			if *flags&ListTypeDefinition != 0 && i < len(data)-1 {
				// is the next item still a part of this list?
				next := i
				for next < len(data) && data[next] != '\n' {
					next++
				}
				for next < len(data)-1 && data[next] == '\n' {
					next++
				}
				if i < len(data)-1 && data[i] != ':' && data[next] != ':' {
					*flags |= ListItemEndOfList
				}
			} else {
				*flags |= ListItemEndOfList
			}
			break gatherlines

		// a blank line means this should be parsed as a block
		case containsBlankLine:
			raw.WriteByte('\n')
			*flags |= ListItemContainsBlock
		}

		// if this line was preceded by one or more blanks,
		// re-introduce the blank into the buffer
		if containsBlankLine {
			containsBlankLine = false
			raw.WriteByte('\n')
		}

		// add the line into the working buffer without prefix
		raw.Write(data[line+indentIndex : i])

		line = i
	}

	rawBytes := raw.Bytes()

	block := p.addBlock(Item, nil)
	block.ListFlags = *flags
	block.Tight = false
	block.BulletChar = bulletChar
	block.Delimiter = '.' // Only '.' is possible in Markdown, but ')' will also be possible in CommonMark

	// render the contents of the list item
	if *flags&ListItemContainsBlock != 0 && *flags&ListTypeTerm == 0 {
		// intermediate render of block item, except for definition term
		if sublist > 0 {
			p.block(rawBytes[:sublist])
			p.block(rawBytes[sublist:])
		} else {
			p.block(rawBytes)
		}
	} else {
		// intermediate render of inline item
		if sublist > 0 {
			child := p.addChild(Paragraph, 0)
			child.content = rawBytes[:sublist]
			p.block(rawBytes[sublist:])
		} else {
			child := p.addChild(Paragraph, 0)
			child.content = rawBytes
		}
	}
	return line
}

// render a single paragraph that has already been parsed out
func (p *Parser) renderParagraph(data []byte) {
	if len(data) == 0 {
		return
	}

	// trim leading spaces
	beg := 0
	for data[beg] == ' ' {
		beg++
	}

	end := len(data)
	// trim trailing newline
	if data[len(data)-1] == '\n' {
		end--
	}

	// trim trailing spaces
	for end > beg && data[end-1] == ' ' {
		end--
	}

	p.addBlock(Paragraph, data[beg:end])
}

func (p *Parser) paragraph(data []byte) int {
	// prev: index of 1st char of previous line
	// line: index of 1st char of current line
	// i: index of cursor/end of current line
	var prev, line, i int
	tabSize := TabSizeDefault
	if p.flags&TabSizeEight != 0 {
		tabSize = TabSizeDouble
	}
	// keep going until we find something to mark the end of the paragraph
	for i < len(data) {
		// mark the beginning of the current line
		prev = line
		current := data[i:]
		line = i

		// did we find a reference or a footnote? If so, end a paragraph
		// preceding it and report that we have consumed up to the end of that
		// reference:
		if refEnd := isReference(p, current, tabSize); refEnd > 0 {
			p.renderParagraph(data[:i])
			return i + refEnd
		}

		// did we find a blank line marking the end of the paragraph?
		if n := p.isEmpty(current); n > 0 {
			// did this blank line followed by a definition list item?
			if p.flags&DefinitionLists != 0 {
				if i < len(data)-1 && data[i+1] == ':' {
					return p.list(data[prev:], ListTypeDefinition)
				}
			}

			p.renderParagraph(data[:i])
			return i + n
		}

		// an underline under some text marks a heading, so our paragraph ended on prev line
		if i > 0 {
			if level := p.isUnderlinedHeading(current); level > 0 {
				// render the paragraph
				p.renderParagraph(data[:prev])

				// ignore leading and trailing whitespace
				eol := i - 1
				for prev < eol && data[prev] == ' ' {
					prev++
				}
				for eol > prev && data[eol-1] == ' ' {
					eol--
				}

				id := ""
				if p.flags&AutoHeadingIDs != 0 {
					id = sanitized_anchor_name.Create(string(data[prev:eol]))
				}

				block := p.addBlock(Heading, data[prev:eol])
				block.Level = level
				block.HeadingID = id

				// find the end of the underline
				for i < len(data) && data[i] != '\n' {
					i++
				}
				return i
			}
		}

		// if the next line starts a block of HTML, then the paragraph ends here
		if p.flags&LaxHTMLBlocks != 0 {
			if data[i] == '<' && p.html(current, false) > 0 {
				// rewind to before the HTML block
				p.renderParagraph(data[:i])
				return i
			}
		}

		// if there's a prefixed heading or a horizontal rule after this, paragraph is over
		if p.isPrefixHeading(current) || p.isHRule(current) {
			p.renderParagraph(data[:i])
			return i
		}

		// if there's a fenced code block, paragraph is over
		if p.flags&FencedCode != 0 {
			if p.fencedCodeBlock(current, false) > 0 {
				p.renderParagraph(data[:i])
				return i
			}
		}

		// if there's a definition list item, prev line is a definition term
		if p.flags&DefinitionLists != 0 {
			if p.dliPrefix(current) != 0 {
				ret := p.list(data[prev:], ListTypeDefinition)
				return ret
			}
		}

		// if there's a list after this, paragraph is over
		if p.flags&NoEmptyLineBeforeBlock != 0 {
			if p.uliPrefix(current) != 0 ||
				p.oliPrefix(current) != 0 ||
				p.quotePrefix(current) != 0 ||
				p.codePrefix(current) != 0 {
				p.renderParagraph(data[:i])
				return i
			}
		}

		// otherwise, scan to the beginning of the next line
		nl := bytes.IndexByte(data[i:], '\n')
		if nl >= 0 {
			i += nl + 1
		} else {
			i += len(data[i:])
		}
	}

	p.renderParagraph(data[:i])
	return i
}

func skipChar(data []byte, start int, char byte) int {
	i := start
	for i < len(data) && data[i] == char {
		i++
	}
	return i
}

func skipUntilChar(text []byte, start int, char byte) int {
	i := start
	for i < len(text) && text[i] != char {
		i++
	}
	return i
}<|MERGE_RESOLUTION|>--- conflicted
+++ resolved
@@ -204,11 +204,7 @@
 	return container
 }
 
-<<<<<<< HEAD
-func (p *Parser) isPrefixHeader(data []byte) bool {
-=======
 func (p *parser) isPrefixHeading(data []byte) bool {
->>>>>>> 5ebfae50
 	if data[0] != '#' {
 		return false
 	}
@@ -225,11 +221,7 @@
 	return true
 }
 
-<<<<<<< HEAD
-func (p *Parser) prefixHeader(data []byte) int {
-=======
 func (p *parser) prefixHeading(data []byte) int {
->>>>>>> 5ebfae50
 	level := 0
 	for level < 6 && level < len(data) && data[level] == '#' {
 		level++
@@ -275,13 +267,8 @@
 	return skip
 }
 
-<<<<<<< HEAD
-func (p *Parser) isUnderlinedHeader(data []byte) int {
-	// test of level 1 header
-=======
 func (p *parser) isUnderlinedHeading(data []byte) int {
 	// test of level 1 heading
->>>>>>> 5ebfae50
 	if data[0] == '=' {
 		i := skipChar(data, 1, '=')
 		i = skipChar(data, i, ' ')
